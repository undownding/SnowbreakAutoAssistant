# coding:utf-8
import sys
from enum import Enum

from PyQt5.QtCore import QLocale
from qfluentwidgets import (
    qconfig,
    QConfig,
    ConfigItem,
    OptionsConfigItem,
    BoolValidator,
    OptionsValidator,
    Theme,
    ConfigSerializer,
)

from .setting import CONFIG_FILE


def isWin11():
    return sys.platform == "win32" and sys.getwindowsversion().build >= 22000


class Config(QConfig):
    """Config of application"""

    # 主页面
    date_tip = ConfigItem(
        "home_interface_enter",
        "date_tip",
        [
            ["活动", "2025-1-23", "2025-3-6"],
            ["辰星卡池", "2025-1-23", "2025-3-6"],
            ["肴卡池", "2025-2-6", "2025-3-6"],
            ["异星守护", "2025-2-13", "2025-3-5"],
            ["悖论迷宫", "2025-2-6", "2025-2-27"],
            ["钓鱼大赛", "2025-1-23", "2025-3-6"],
            ["噬神斗场", "2025-1-23", "2025-2-20"],
            ["古宅异变", "2025-2-10", "2025-2-24"],
            ["绝地防线", "2025-2-17", "2025-3-3"],
            ["勇者游戏", "2025-1-25", "2025-2-8"],
        ],
    )
    LineEdit_starter_directory = ConfigItem(
        "home_interface_enter", "LineEdit_starter_directory", "./"
    )
    LineEdit_link = ConfigItem(
        "home_interface_enter",
        "LineEdit_link",
        "https://www.cbjq.com/api.php?op=search_api&action=get_article_detail&catid=7131&id=270",
    )
    CheckBox_auto_open_starter = ConfigItem(
        "home_interface_enter", "CheckBox_auto_open_starter", False, BoolValidator()
    )

    CheckBox_entry_1 = ConfigItem(
        "home_interface_option", "CheckBox_entry", False, BoolValidator()
    )
    CheckBox_stamina_2 = ConfigItem(
        "home_interface_option", "CheckBox_stamina", False, BoolValidator()
    )
    CheckBox_shop_3 = ConfigItem(
        "home_interface_option", "CheckBox_shop", False, BoolValidator()
    )
    CheckBox_use_power_4 = ConfigItem(
        "home_interface_option", "CheckBox_use_power", False, BoolValidator()
    )
    CheckBox_person_5 = ConfigItem(
        "home_interface_option", "CheckBox_person", False, BoolValidator()
    )
    CheckBox_chasm_6 = ConfigItem(
        "home_interface_option", "CheckBox_chasm", False, BoolValidator()
    )
    CheckBox_reward_7 = ConfigItem(
        "home_interface_option", "CheckBox_reward", False, BoolValidator()
    )

    CheckBox_buy_3 = ConfigItem(
        "home_interface_shopping", "CheckBox_buy_3", False, BoolValidator()
    )
    CheckBox_buy_4 = ConfigItem(
        "home_interface_shopping", "CheckBox_buy_4", False, BoolValidator()
    )
    CheckBox_buy_5 = ConfigItem(
        "home_interface_shopping", "CheckBox_buy_5", False, BoolValidator()
    )
    CheckBox_buy_6 = ConfigItem(
        "home_interface_shopping", "CheckBox_buy_6", False, BoolValidator()
    )
    CheckBox_buy_7 = ConfigItem(
        "home_interface_shopping", "CheckBox_buy_7", False, BoolValidator()
    )
    CheckBox_buy_8 = ConfigItem(
        "home_interface_shopping", "CheckBox_buy_8", False, BoolValidator()
    )
    CheckBox_buy_9 = ConfigItem(
        "home_interface_shopping", "CheckBox_buy_9", False, BoolValidator()
    )
    CheckBox_buy_10 = ConfigItem(
        "home_interface_shopping", "CheckBox_buy_10", False, BoolValidator()
    )
    CheckBox_buy_11 = ConfigItem(
        "home_interface_shopping", "CheckBox_buy_11", False, BoolValidator()
    )
    CheckBox_buy_12 = ConfigItem(
        "home_interface_shopping", "CheckBox_buy_12", False, BoolValidator()
    )
    CheckBox_buy_13 = ConfigItem(
        "home_interface_shopping", "CheckBox_buy_13", False, BoolValidator()
    )
    CheckBox_buy_14 = ConfigItem(
        "home_interface_shopping", "CheckBox_buy_14", False, BoolValidator()
    )
    CheckBox_buy_15 = ConfigItem(
        "home_interface_shopping", "CheckBox_buy_15", False, BoolValidator()
    )

    item_person_0 = ConfigItem(
        "home_interface_shopping_person", "item_person_0", False, BoolValidator()
    )
    item_person_1 = ConfigItem(
        "home_interface_shopping_person", "item_person_1", False, BoolValidator()
    )
    item_person_2 = ConfigItem(
        "home_interface_shopping_person", "item_person_2", False, BoolValidator()
    )
    item_person_3 = ConfigItem(
        "home_interface_shopping_person", "item_person_3", False, BoolValidator()
    )
    item_person_4 = ConfigItem(
        "home_interface_shopping_person", "item_person_4", False, BoolValidator()
    )
    item_person_5 = ConfigItem(
        "home_interface_shopping_person", "item_person_5", False, BoolValidator()
    )
    item_person_6 = ConfigItem(
        "home_interface_shopping_person", "item_person_6", False, BoolValidator()
    )
    item_person_7 = ConfigItem(
        "home_interface_shopping_person", "item_person_7", False, BoolValidator()
    )
    item_person_8 = ConfigItem(
        "home_interface_shopping_person", "item_person_8", False, BoolValidator()
    )
    item_person_9 = ConfigItem(
        "home_interface_shopping_person", "item_person_9", False, BoolValidator()
    )
    item_person_10 = ConfigItem(
        "home_interface_shopping_person", "item_person_10", False, BoolValidator()
    )
    item_person_11 = ConfigItem(
        "home_interface_shopping_person", "item_person_11", False, BoolValidator()
    )
    item_person_12 = ConfigItem(
        "home_interface_shopping_person", "item_person_12", False, BoolValidator()
    )
    item_person_13 = ConfigItem(
        "home_interface_shopping_person", "item_person_13", False, BoolValidator()
    )

    item_weapon_0 = ConfigItem(
        "home_interface_shopping_weapon", "item_weapon_0", False, BoolValidator()
    )
    item_weapon_1 = ConfigItem(
        "home_interface_shopping_weapon", "item_weapon_1", False, BoolValidator()
    )
    item_weapon_2 = ConfigItem(
        "home_interface_shopping_weapon", "item_weapon_2", False, BoolValidator()
    )
    item_weapon_3 = ConfigItem(
        "home_interface_shopping_weapon", "item_weapon_3", False, BoolValidator()
    )

    ComboBox_after_use = OptionsConfigItem(
        "home_interface_after_use",
        "ComboBox_after_use",
        -1,
        OptionsValidator([-1, 0, 1, 2, 3]),
    )
    ComboBox_power_day = OptionsConfigItem(
        "home_interface_power",
        "ComboBox_power_day",
        -1,
        OptionsValidator([-1, 0, 1, 2, 3, 4, 5]),
    )
    ComboBox_power_usage = OptionsConfigItem(
        "home_interface_power",
        "ComboBox_power_usage",
        -1,
        OptionsValidator([-1, 0, 1, 2, 3, 4, 5]),
    )
    CheckBox_is_use_power = ConfigItem(
        "home_interface_power", "CheckBox_is_use_power", False, BoolValidator()
    )
    LineEdit_task_name = ConfigItem("home_interface_power", "LineEdit_task_name", "")
    LineEdit_stuff_x1 = ConfigItem("home_interface_power", "LineEdit_stuff_x1", 156)
    LineEdit_stuff_y1 = ConfigItem("home_interface_power", "LineEdit_stuff_y1", 744)
    LineEdit_stuff_x2 = ConfigItem("home_interface_power", "LineEdit_stuff_x2", 223)
    LineEdit_stuff_y2 = ConfigItem("home_interface_power", "LineEdit_stuff_y2", 787)
    LineEdit_chasm_x1 = ConfigItem("home_interface_power", "LineEdit_chasm_x1", 1940)
    LineEdit_chasm_y1 = ConfigItem("home_interface_power", "LineEdit_chasm_y1", 540)
    LineEdit_chasm_x2 = ConfigItem("home_interface_power", "LineEdit_chasm_x2", 2053)
    LineEdit_chasm_y2 = ConfigItem("home_interface_power", "LineEdit_chasm_y2", 595)
    chasm_pos = ConfigItem(
        "home_interface_power",
        "chasm_pos",
        (0.53203125, 0.3819444444444444, 0.5625, 0.41388888888888886),
    )
    stuff_pos = ConfigItem(
        "home_interface_power",
        "stuff_pos",
        (0.0265625, 0.36666666666666664, 0.052734375, 0.3854166666666667),
    )

    LineEdit_c1 = ConfigItem("home_interface_person", "LineEdit_c1", "")
    LineEdit_c2 = ConfigItem("home_interface_person", "LineEdit_c2", "")
    LineEdit_c3 = ConfigItem("home_interface_person", "LineEdit_c3", "")
    LineEdit_c4 = ConfigItem("home_interface_person", "LineEdit_c4", "")
    # 角色总数，用于翻页
    all_characters = ConfigItem("home_interface_person", "all_characters", 37)
    CheckBox_is_use_chip = ConfigItem(
        "home_interface_person", "CheckBox_is_use_chip", False, BoolValidator()
    )

    CheckBox_mail = ConfigItem(
        "home_interface_reward", "CheckBox_mail", False, BoolValidator()
    )
    CheckBox_fish_bait = ConfigItem(
        "home_interface_reward", "CheckBox_fish_bait", False, BoolValidator()
    )
    CheckBox_dormitory = ConfigItem(
        "home_interface_reward", "CheckBox_dormitory", False, BoolValidator()
    )

    # main window
    micaEnabled = ConfigItem("MainWindow", "MicaEnabled", isWin11(), BoolValidator())
    language = OptionsConfigItem(
        "MainWindow",
        "Language",
        Language.AUTO,
        OptionsValidator(Language),
        LanguageSerializer(),
        restart=True,
    )
    is_ocr = ConfigItem("MainWindow", "is_ocr", False, BoolValidator())
    dpiScale = OptionsConfigItem(
        "MainWindow",
        "DpiScale",
        "Auto",
        OptionsValidator([1, 1.25, 1.5, 1.75, 2, "Auto"]),
        restart=True,
    )
    position = ConfigItem("MainWindow", "position", None)

    # 设置相关
    enter_interface = OptionsConfigItem(
        "setting_personal", "enter_interface", 0, OptionsValidator([0, 1, 2])
    )
    server_interface = OptionsConfigItem(
        "setting_personal", "server_interface", 0, OptionsValidator([0, 1, 2, 3])
    )
    checkUpdateAtStartUp = ConfigItem(
        "Update", "CheckUpdateAtStartUp", True, BoolValidator()
    )
    isLog = ConfigItem("setting_personal", "isLog", False, BoolValidator())
<<<<<<< HEAD
    showScreenshot = ConfigItem("setting_personal", "showScreenshot", False, BoolValidator())
    saveScaleCache = ConfigItem("setting_personal", "saveScaleCache", False, BoolValidator(), restart=True)
    autoScaling = ConfigItem("setting_personal", "autoScaling", True, BoolValidator())
    update_proxies = ConfigItem("Update", "update_proxies", '')
=======
    showScreenshot = ConfigItem(
        "setting_personal", "showScreenshot", False, BoolValidator()
    )
    saveScaleCache = ConfigItem(
        "setting_personal", "saveScaleCache", False, BoolValidator(), restart=True
    )
    update_proxies = ConfigItem("Update", "update_proxies", "")
>>>>>>> d2be192b
    cpu_support_avx2 = ConfigItem("about", "cpu_support_avx2", None)
    ocr_use_gpu = ConfigItem("setting_personal", "ocr_use_gpu", True)
    is_resize = ConfigItem("setting_personal", "is_resize", None)

    # 自动化相关
    game_title_name = ConfigItem("automation", "game_title_name", "尘白禁区")

    # 钓鱼相关
    CheckBox_is_save_fish = ConfigItem(
        "add_fish", "CheckBox_is_save_fish", False, BoolValidator()
    )
    CheckBox_is_limit_time = ConfigItem(
        "add_fish", "CheckBox_is_limit_time", False, BoolValidator()
    )
    SpinBox_fish_times = ConfigItem("add_fish", "SpinBox_fish_times", 1)
    LineEdit_fish_base = ConfigItem("add_fish", "LineEdit_fish_base", "22,255,255")
    LineEdit_fish_lower = ConfigItem("add_fish", "LineEdit_fish_lower", "20,220,245")
    LineEdit_fish_upper = ConfigItem("add_fish", "LineEdit_fish_upper", "25,255,255")
    ComboBox_fishing_mode = OptionsConfigItem(
        "add_fish", "ComboBox_fishing_mode", 0, OptionsValidator([0, 1])
    )
    LineEdit_fish_key = ConfigItem("add_fish", "LineEdit_fish_key", "space")
    fish_key_list = ConfigItem("add_fish", "fish_key_list", ["shift", "space", "ctrl"])
    ComboBox_lure_type = OptionsConfigItem(
        "add_fish", "ComboBox_lure_type", 0, OptionsValidator([0, 1, 2, 3, 4, 5, 6, 7])
    )
    # 常规行动相关
    SpinBox_action_times = ConfigItem("add_action", "SpinBox_action_times", 20)
    ComboBox_run = OptionsConfigItem(
        "add_action", "ComboBox_run", 0, OptionsValidator([0, 1])
    )
    # 信源解析相关
    SpinBox_max_solutions = ConfigItem("jigsaw", "SpinBox_max_solutions", 10)
    LineEdit_jigsaw_piece_1 = ConfigItem("pieces_num", "LineEdit_jigsaw_piece_1", "0")
    LineEdit_jigsaw_piece_2 = ConfigItem("pieces_num", "LineEdit_jigsaw_piece_2", "0")
    LineEdit_jigsaw_piece_3 = ConfigItem("pieces_num", "LineEdit_jigsaw_piece_3", "0")
    LineEdit_jigsaw_piece_4 = ConfigItem("pieces_num", "LineEdit_jigsaw_piece_4", "0")
    LineEdit_jigsaw_piece_5 = ConfigItem("pieces_num", "LineEdit_jigsaw_piece_5", "0")
    LineEdit_jigsaw_piece_6 = ConfigItem("pieces_num", "LineEdit_jigsaw_piece_6", "0")
    LineEdit_jigsaw_piece_7 = ConfigItem("pieces_num", "LineEdit_jigsaw_piece_7", "0")
    LineEdit_jigsaw_piece_8 = ConfigItem("pieces_num", "LineEdit_jigsaw_piece_8", "0")
    LineEdit_jigsaw_piece_9 = ConfigItem("pieces_num", "LineEdit_jigsaw_piece_9", "0")
    LineEdit_jigsaw_piece_10 = ConfigItem("pieces_num", "LineEdit_jigsaw_piece_10", "0")
    LineEdit_jigsaw_piece_11 = ConfigItem("pieces_num", "LineEdit_jigsaw_piece_11", "0")
    # 心动水弹相关
    SpinBox_water_win_times = ConfigItem("add_water", "SpinBox_water_win_times", 5)
    Slider_count_threshold = ConfigItem("add_water", "Slider_count_threshold", 60)
    Slider_template_threshold = ConfigItem("add_water", "Slider_template_threshold", 60)
    # 异星守护相关
    ComboBox_mode = OptionsConfigItem(
        "add_alien", "ComboBox_mode", 0, OptionsValidator([0, 1])
    )
    # 迷宫相关
    ComboBox_mode_maze = OptionsConfigItem(
        "add_maze", "ComboBox_mode_maze", 0, OptionsValidator([0, 1])
    )
    # 按摩相关
<<<<<<< HEAD
    ComboBox_wife = OptionsConfigItem("add_massaging", "ComboBox_wife", 0, OptionsValidator([0, 1, 2, 3, 4]))
    # 酒馆相关
    ComboBox_card_mode = OptionsConfigItem("add_drink", "ComboBox_card_mode", 0, OptionsValidator([0, 1]))
    SpinBox_drink_times = ConfigItem("add_drink", "SpinBox_drink_times", -1)
    CheckBox_is_speed_up = ConfigItem("add_drink", "CheckBox_is_speed_up", False, BoolValidator())
=======
    ComboBox_wife = OptionsConfigItem(
        "add_massaging", "ComboBox_wife", 0, OptionsValidator([0, 1, 2, 3, 4])
    )
>>>>>>> d2be192b


config = Config()
config.themeMode.value = Theme.AUTO
qconfig.load(str(CONFIG_FILE.absolute()), config)<|MERGE_RESOLUTION|>--- conflicted
+++ resolved
@@ -263,12 +263,6 @@
         "Update", "CheckUpdateAtStartUp", True, BoolValidator()
     )
     isLog = ConfigItem("setting_personal", "isLog", False, BoolValidator())
-<<<<<<< HEAD
-    showScreenshot = ConfigItem("setting_personal", "showScreenshot", False, BoolValidator())
-    saveScaleCache = ConfigItem("setting_personal", "saveScaleCache", False, BoolValidator(), restart=True)
-    autoScaling = ConfigItem("setting_personal", "autoScaling", True, BoolValidator())
-    update_proxies = ConfigItem("Update", "update_proxies", '')
-=======
     showScreenshot = ConfigItem(
         "setting_personal", "showScreenshot", False, BoolValidator()
     )
@@ -276,10 +270,8 @@
         "setting_personal", "saveScaleCache", False, BoolValidator(), restart=True
     )
     update_proxies = ConfigItem("Update", "update_proxies", "")
->>>>>>> d2be192b
     cpu_support_avx2 = ConfigItem("about", "cpu_support_avx2", None)
-    ocr_use_gpu = ConfigItem("setting_personal", "ocr_use_gpu", True)
-    is_resize = ConfigItem("setting_personal", "is_resize", None)
+    ocr_use_gpu = ConfigItem("setting_personal", "ocr_use_gpu", False)
 
     # 自动化相关
     game_title_name = ConfigItem("automation", "game_title_name", "尘白禁区")
@@ -334,17 +326,9 @@
         "add_maze", "ComboBox_mode_maze", 0, OptionsValidator([0, 1])
     )
     # 按摩相关
-<<<<<<< HEAD
-    ComboBox_wife = OptionsConfigItem("add_massaging", "ComboBox_wife", 0, OptionsValidator([0, 1, 2, 3, 4]))
-    # 酒馆相关
-    ComboBox_card_mode = OptionsConfigItem("add_drink", "ComboBox_card_mode", 0, OptionsValidator([0, 1]))
-    SpinBox_drink_times = ConfigItem("add_drink", "SpinBox_drink_times", -1)
-    CheckBox_is_speed_up = ConfigItem("add_drink", "CheckBox_is_speed_up", False, BoolValidator())
-=======
     ComboBox_wife = OptionsConfigItem(
         "add_massaging", "ComboBox_wife", 0, OptionsValidator([0, 1, 2, 3, 4])
     )
->>>>>>> d2be192b
 
 
 config = Config()
