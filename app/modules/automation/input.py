import ctypes
import string
import traceback
from ctypes import windll, byref
from ctypes.wintypes import HWND, POINT
import time

import win32api
import win32con
import win32gui
# from pynput import mouse

from app.common.logger import logger


class Input:
    def __init__(self, hwnd, logger):
        self.logger = logger
        self.hwnd = hwnd
        # https://docs.microsoft.com/zh/windows/win32/inputdev/virtual-key-codes
        # key的wparam就是vkcode
        self.VkCode = {
            "back": 0x08,
            "tab": 0x09,
            "return": 0x0D,
            "shift": 0x10,
            "ctrl": 0x11,
            "alt": 0x12,
            "pause": 0x13,
            "capital": 0x14,
            "esc": 0x1B,
            "space": 0x20,
            "end": 0x23,
            "home": 0x24,
            "left": 0x25,
            "up": 0x26,
            "right": 0x27,
            "down": 0x28,
            "print": 0x2A,
            "snapshot": 0x2C,
            "insert": 0x2D,
            "delete": 0x2E,
            "lwin": 0x5B,
            "rwin": 0x5C,
            "numpad0": 0x60,
            "numpad1": 0x61,
            "numpad2": 0x62,
            "numpad3": 0x63,
            "numpad4": 0x64,
            "numpad5": 0x65,
            "numpad6": 0x66,
            "numpad7": 0x67,
            "numpad8": 0x68,
            "numpad9": 0x69,
            "multiply": 0x6A,
            "add": 0x6B,
            "separator": 0x6C,
            "subtract": 0x6D,
            "decimal": 0x6E,
            "divide": 0x6F,
            "f1": 0x70,
            "f2": 0x71,
            "f3": 0x72,
            "f4": 0x73,
            "f5": 0x74,
            "f6": 0x75,
            "f7": 0x76,
            "f8": 0x77,
            "f9": 0x78,
            "f10": 0x79,
            "f11": 0x7A,
            "f12": 0x7B,
            "numlock": 0x90,
            "scroll": 0x91,
            "lshift": 0xA0,
            "rshift": 0xA1,
            "lcontrol": 0xA2,
            "rcontrol": 0xA3,
            "lmenu": 0xA4,
            "rmenu": 0xA5,
        }
        # https://learn.microsoft.com/zh-cn/windows/win32/inputdev/mouse-input-notifications
        self.WmCode = {
            "left_down": 0x0201,
            "left_up": 0x0202,
            "middle_down": 0x0207,
            "middle_up": 0x0208,
            "right_down": 0x0204,
            "right_up": 0x0205,
            "x1_down": 0x020B,
            "x1_up": 0x020C,
            "x2_down": 0x020B,
            "x2_up": 0x020C,
            "key_down": 0x0100,
            "key_up": 0x0101,
            "mouse_move": 0x0200,
            "mouse_wheel": 0x020A,
        }
        self.MwParam = {
            "x1": 0x0001,  # 侧键后退按钮
            "x2": 0x0002,  # 侧键前进按钮
        }
        # 排除缩放干扰
        ctypes.windll.user32.SetProcessDPIAware()

    def get_virtual_keycode(self, key: str):
        """根据按键名获取虚拟按键码
        Args:
            key (str): 按键名
        Returns:
            int: 虚拟按键码
        """
        # 获取打印字符
        if len(key) == 1 and key in string.printable:
            # https://docs.microsoft.com/zh/windows/win32/api/winuser/nf-winuser-vkkeyscana
            return windll.user32.VkKeyScanA(ord(key)) & 0xFF
        # 获取控制字符
        else:
            return self.VkCode[key]

    def activate(self):
        win32gui.PostMessage(self.hwnd, win32con.WM_ACTIVATE, win32con.WA_ACTIVE, 0)

    def mouse_down(self, x: int, y: int, mouse_key: str = "left"):
        """鼠标按下，可以指定按键, 默认左键"""
        wparam = 0
        if mouse_key in ["x1", "x2"]:
            wparam = self.MwParam[mouse_key]
        lparam = y << 16 | x
        message = self.WmCode[f"{mouse_key}_down"]
        win32gui.PostMessage(self.hwnd, message, wparam, lparam)

    def mouse_up(self, x: int, y: int, mouse_key: str = "left"):
        """鼠标抬起，可以指定按键, 默认左键"""
        wparam = 0
        if mouse_key in ["x1", "x2"]:
            wparam = self.MwParam[mouse_key]
        lparam = y << 16 | x
        message = self.WmCode[f"{mouse_key}_up"]
        win32gui.PostMessage(self.hwnd, message, wparam, lparam)

    # 检测鼠标是否有活动
    @staticmethod
    def is_mouse_in_use(last_position, threshold=1):
        """
        判断用户是否正在移动鼠标
        :param last_position: 等待前的鼠标位置
        :param threshold: 阈值，越小越精细
        :return:
        """
        # 先等待一段时间
        time.sleep(0.1)
        # 获取当前鼠标位置
        current_position = win32api.GetCursorPos()

        # 检查鼠标是否移动（阈值小于一定距离认为是未移动）
        if (
            abs(current_position[0] - last_position[0]) > threshold
            or abs(current_position[1] - last_position[1]) > threshold
        ):
            return True  # 鼠标有活动
        return False  # 鼠标没有活动

    def move_click(
        self,
        x: int,
        y: int,
        mouse_key="left",
        press_time: float = 0.04,
        time_out: float = 10,
    ):
        """
        检测是否正在用鼠标，用户不使用鼠标时快速移动到x，y后点击再返回原位置，主要用于主界面有光标等地方，允许指定鼠标按键，运行设定按下时间
        假后台：能穿透窗口直接点到对应句柄的窗口，但是会抢一瞬间的鼠标
        :param mouse_key: 鼠标按键：left,right,middle,x(侧键)
        :param x: 横坐标
        :param y: 纵坐标
        :param press_time: 按下时长（越长越稳定）
        :param time_out: 等待按下的超时时间
        :return:
        """
        if isinstance(x, float):
            x = int(x)
        if isinstance(y, float):
            y = int(y)

        last_position = win32api.GetCursorPos()  # 获取初始鼠标位置
        start_time = time.time()
        try:
            while time.time() - start_time < time_out:
                if not self.is_mouse_in_use(last_position):
                    current_pos = win32api.GetCursorPos()
                    self.activate()
                    win32api.SetCursorPos((x, y))
                    self.mouse_down(x, y, mouse_key)
                    time.sleep(press_time)
                    self.mouse_up(x, y, mouse_key)
                    time.sleep(0.05)
                    win32api.SetCursorPos(current_pos)
                    self.logger.debug(f"鼠标移动后点击({x}, {y})")
                    break
                else:
                    # self.logger.debug("鼠标正在使用，等待...")
                    last_position = win32api.GetCursorPos()
            if time.time() - start_time > time_out:
                raise RuntimeError("等待点击超时")
        except Exception as e:
            # print(traceback.format_exc())
            self.logger.error(f"鼠标移动点击({x}, {y})出错：{repr(e)}")

    def mouse_click(self, x: int, y: int, mouse_key="left", press_time: float = 0.002):
        """真后台：不抢鼠标，后台按键点击，主要用于无光标时，默认左键"""
        try:
            self.activate()
            # win32api.SetCursorPos((x, y))
            self.mouse_down(x, y, mouse_key)
            time.sleep(press_time)
            self.mouse_up(x, y, mouse_key)
            self.logger.debug(f"鼠标移动后点击({x}, {y})")
        except Exception as e:
            # print(traceback.format_exc())
            self.logger.error(f"鼠标移动点击({x}, {y})出错：{repr(e)}")

    def move_to(self, x: int, y: int):
        """
        假后台：移动鼠标到坐标（x, y)
        :param x:
        :param y:
        :return:
        """
        # https://docs.microsoft.com/en-us/windows/win32/inputdev/wm-mousemove
        wparam = 0
        lparam = y << 16 | x
        win32gui.PostMessage(self.hwnd, self.WmCode["mouse_move"], wparam, lparam)

    def move_down(self, x, y, mouse_key="left"):
        """鼠标移动到（x,y）后按下key键,默认左键"""
        pass

    def move_up(self, x, y, mouse_key="left"):
        """鼠标移动到（x,y）后松开key键,默认左键"""
        pass

    def mouse_scroll(self, x: int, y: int, delta: int = 120, time_out: float = 10.0):
        """
        假后台：在坐标(x, y)滚动鼠标滚轮一次
        :param delta: 为正向上滚动，为负向下滚动
        :param x:
        :param y:
        :param time_out: 超时时间
        :return:
        """
        wparam = delta << 16
        message = self.WmCode["mouse_wheel"]
        lparam = y << 16 | x

        last_position = win32api.GetCursorPos()  # 获取初始鼠标位置
        start_time = time.time()
        try:
            while time.time() - start_time < time_out:
                if not self.is_mouse_in_use(last_position):
                    current_pos = win32api.GetCursorPos()
                    self.activate()
                    win32api.SetCursorPos((x, y))
                    # 滚一次
                    win32gui.PostMessage(self.hwnd, message, wparam, lparam)
                    win32api.SetCursorPos(current_pos)
                    self.logger.debug(f"鼠标移动至({x},{y})滚动滚轮 {delta}")
                    break
                else:
                    # self.logger.debug("鼠标正在使用，等待...")
                    last_position = win32api.GetCursorPos()
            if time.time() - start_time > time_out:
                raise RuntimeError("等待滚动滚轮超时")
        except Exception as e:
            # print(traceback.format_exc())
            self.logger.error(f"鼠标移动({x}, {y})后滚动出错：{repr(e)}")

    def press_key(self, key, press_time=0.2):
        """
        真后台：模拟键盘按键按下，允许长按
        :param key: 按下的按键
        :param press_time: 按下时长
        :return:
        """
        try:
            self.key_down(key)
            time.sleep(press_time)
            self.key_up(key)
            self.logger.debug(f"键盘按下{key}")
        except Exception as e:
            # print(traceback.format_exc())
            self.logger.error(f"键盘按下{key}出错：{repr(e)}")

    def key_down(self, key):
        """
        按下指定按键
        :param key: 指定按键
        :return:
        """
        vk_code = self.get_virtual_keycode(key)
        scan_code = windll.user32.MapVirtualKeyW(vk_code, 0)
        # https://docs.microsoft.com/en-us/windows/win32/inputdev/wm-keydown
        wparam = vk_code
        lparam = (scan_code << 16) | 1
        win32gui.PostMessage(self.hwnd, self.WmCode["key_down"], wparam, lparam)

    def key_up(self, key):
        """
        抬起指定按键
        :param key: 指定按键
        :return:
        """
        vk_code = self.get_virtual_keycode(key)
        scan_code = windll.user32.MapVirtualKeyW(vk_code, 0)
        # https://docs.microsoft.com/en-us/windows/win32/inputdev/wm-keydown
        wparam = vk_code
        lparam = (scan_code << 16) | 1
        win32gui.PostMessage(self.hwnd, self.WmCode["key_up"], wparam, lparam)


<<<<<<< HEAD
if __name__ == '__main__':
    import win32gui


    def get_hwnd_by_title(window_title):

        def callback(hwnd, hwnd_list):
            if window_title.lower() in win32gui.GetWindowText(hwnd).lower():
                hwnd_list.append(hwnd)
            return True

        hwnd_list = []
        win32gui.EnumWindows(callback, hwnd_list)
        return hwnd_list[0] if hwnd_list else None


    def enumerate_child_windows(parent_hwnd):
        def callback(handle, windows):
            windows.append(handle)
            return True

        child_windows = []
        win32gui.EnumChildWindows(parent_hwnd, callback, child_windows)
        return child_windows


    def get_hwnd(window_title):
        """根据传入的窗口名和类型确定可操作的句柄"""
        hwnd = win32gui.FindWindow(None, window_title)
        handle_list = []
        if hwnd:
            handle_list.append(hwnd)
            handle_list.extend(enumerate_child_windows(hwnd))
            print(handle_list)
        return None


    hwnd = get_hwnd_by_title("BrownDust II")
    print(f"窗口句柄：{hwnd}")
    title = "BrownDust II"
    get_hwnd(title)
    i = Input(hwnd, logger)
=======
if __name__ == "__main__":
    title = "西山居启动器-尘白禁区"
    i = Input(title, logger)
>>>>>>> d2be192b
    click_dict = {
        "SAA尘白助手": [230, 895],
        "无标题 - 画图": [933, 594],
        "画图": [933, 594],
        "鸣潮": [1178, 477],
        "鸣潮  ": [1406, 40],
        "Wuthering Waves": [1178, 477],
        "西山居启动器-尘白禁区": [337, 559],
        "尘白禁区": [110, 463],
        "BrownDust II": [1441, 1336],
    }
    x_1 = click_dict[title][0]
    y_1 = click_dict[title][1]
    time.sleep(2)
    # i.move_click('left', x_1, y_1,press_time=1)
<<<<<<< HEAD
    # i.mouse_click(x_1, y_1)
    # i.move_click(x_1, y_1)
    # time.sleep(1)
=======
    i.mouse_click(x_1, y_1, "left", press_time=0.02)
>>>>>>> d2be192b
    # i.press_key('esc')
    # i.mouse_scroll(-120,1532,534)<|MERGE_RESOLUTION|>--- conflicted
+++ resolved
@@ -319,54 +319,9 @@
         win32gui.PostMessage(self.hwnd, self.WmCode["key_up"], wparam, lparam)
 
 
-<<<<<<< HEAD
-if __name__ == '__main__':
-    import win32gui
-
-
-    def get_hwnd_by_title(window_title):
-
-        def callback(hwnd, hwnd_list):
-            if window_title.lower() in win32gui.GetWindowText(hwnd).lower():
-                hwnd_list.append(hwnd)
-            return True
-
-        hwnd_list = []
-        win32gui.EnumWindows(callback, hwnd_list)
-        return hwnd_list[0] if hwnd_list else None
-
-
-    def enumerate_child_windows(parent_hwnd):
-        def callback(handle, windows):
-            windows.append(handle)
-            return True
-
-        child_windows = []
-        win32gui.EnumChildWindows(parent_hwnd, callback, child_windows)
-        return child_windows
-
-
-    def get_hwnd(window_title):
-        """根据传入的窗口名和类型确定可操作的句柄"""
-        hwnd = win32gui.FindWindow(None, window_title)
-        handle_list = []
-        if hwnd:
-            handle_list.append(hwnd)
-            handle_list.extend(enumerate_child_windows(hwnd))
-            print(handle_list)
-        return None
-
-
-    hwnd = get_hwnd_by_title("BrownDust II")
-    print(f"窗口句柄：{hwnd}")
-    title = "BrownDust II"
-    get_hwnd(title)
-    i = Input(hwnd, logger)
-=======
 if __name__ == "__main__":
     title = "西山居启动器-尘白禁区"
     i = Input(title, logger)
->>>>>>> d2be192b
     click_dict = {
         "SAA尘白助手": [230, 895],
         "无标题 - 画图": [933, 594],
@@ -376,18 +331,11 @@
         "Wuthering Waves": [1178, 477],
         "西山居启动器-尘白禁区": [337, 559],
         "尘白禁区": [110, 463],
-        "BrownDust II": [1441, 1336],
     }
     x_1 = click_dict[title][0]
     y_1 = click_dict[title][1]
-    time.sleep(2)
+    # time.sleep(2)
     # i.move_click('left', x_1, y_1,press_time=1)
-<<<<<<< HEAD
-    # i.mouse_click(x_1, y_1)
-    # i.move_click(x_1, y_1)
-    # time.sleep(1)
-=======
     i.mouse_click(x_1, y_1, "left", press_time=0.02)
->>>>>>> d2be192b
     # i.press_key('esc')
     # i.mouse_scroll(-120,1532,534)