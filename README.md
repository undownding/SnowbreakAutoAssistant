<div align="center">
    <h1>
        <img src="./asset/logo.png" width="200"/>
        <br/>
        尘白禁区自动化助手
    </h1>
    <h2>Snowbreak Auto Assistant</h2>
<br/>

![Static Badge](https://img.shields.io/badge/platfrom-Windows-%2329F1FF)
![GitHub Release](https://img.shields.io/github/v/release/LaoZhuJackson/SnowbreakAutoAssistant?color=%2329F1FF)
![GitHub Downloads (all assets, all releases)](https://img.shields.io/github/downloads/LaoZhuJackson/SnowbreakAutoAssistant/total?color=%2329F1FF)
[![Static Badge](https://img.shields.io/badge/QQ_Group-996710620-%2329F1FF)](https://qm.qq.com/q/CIvpwI3qVy)

简体中文 | <a href="docs/README_en.md">English</a>
</div>

## ✨功能介绍

> [!注意]
> 
> 2.0版本后所有任务支持窗口被遮挡，鼠标点击采取了一种取巧的方式最小化干扰用户操作，部分不需要鼠标操作的任务可以实现纯后台
> 只适配16:9的屏幕，支持全屏和窗口化，其他比例可以打开设置里的自动缩放功能，会自动将游戏窗口缩放并放在左上角（必须得贴着左上角）

### ✨功能列表
<<<<<<< HEAD

- [x] 登录游戏
- [ ] 从启动器自动登录
- [x] 领取每日物资：邮件，好友体力，供应站体力，鱼饵，宿舍拼图
- [x] 商店购买
- [x] 刷取活动材料
- [x] 每日角色碎片
- [x] 精神拟境扫荡
- [x] 完成日常后领取奖励
- [x] 自动钓鱼
- [x] 信源解析
- [x] 周常20关
- [x] 心动水弹
- [x] 验证战场（新迷宫）
- [x] 异星守护（无尽和闯关）
- [x] 猜心对局
- [x] 按摩
- [ ] 体力恢复通知
- [ ] 增加其他体力使用方式
- [ ] 公屏发芬妮舞狮
- [ ] 自动抽卡
- [ ] 最速日常
- [ ] 购买活动商店
- [ ] 语言适配
- [ ] 自选鱼饵类型
- [ ] 自动兑换兑换码
- [ ] 自动采集触发器
- [ ] 妮塔E技能自动qte
- [x] 深浅色适配
=======
<details><summary>点击查看画大饼进度</summary>

✅ 登录游戏

✅ 领取每日物资：邮件，好友体力，供应站体力，鱼饵，宿舍拼图

✅ 商店购买

✅ 刷取活动材料

✅ 每日角色碎片

✅ 精神拟境扫荡

✅ 完成日常后领取奖励

✅ 自动钓鱼（纯后台）

✅ 信源解析方案计算

✅ 周常20关

✅ 心动水弹

✅ 验证战场（新迷宫）

✅ 异星守护（无尽和闯关）

✅ 猜心对局

✅ 妮塔E技能自动qte

✅ 深浅色适配

✅ 自动采集触发器

✅ 运行自动缩放比例

✅ 自动更新版本坐标和日程提醒

☑️ 按摩

☑️ 直接启动游戏

☑️ 开机自启

☑️ 体力恢复通知

☑️ 自动抽卡

☑️ 自动兑换兑换码

</details>
>>>>>>> 225d4735

### ⚡使用说明&开发文档

> [!Tip]
>
> 感谢[vmoranv](https://github.com/vmoranv)提供的文档
> 
> SAA文档站:https://saadocs.netlify.app/

演示视频:[【基于图像识别的芬妮舞狮尘白自动化代理助手-哔哩哔哩】](https://b23.tv/W9OA85k)

### ✨ 运行

<details>
<summary>👉 点击展开多张运行截图 👈</summary>
<div style="display: flex; flex-wrap: wrap; justify-content: center; gap: 10px;">
  <img src="./asset/1.png" style="width: 45%; max-width: 300px; object-fit: contain;" />
  <img src="./asset/2.png" style="width: 45%; max-width: 300px; object-fit: contain;" />
  <img src="./asset/3.png" style="width: 45%; max-width: 300px; object-fit: contain;" />
  <img src="./asset/4.png" style="width: 45%; max-width: 300px; object-fit: contain;" />
</div>
</details>

### 📌下载

- [Github Release](https://github.com/LaoZhuJackson/SnowbreakAutoAssistant/releases)

## ❤️相关项目
- OCR文字识别 https://github.com/JaidedAI/EasyOCR
- 三月七星穹铁道助手 https://github.com/moesnow/March7thAssistant
- maa明日方舟助手 https://github.com/MaaAssistantArknights/MaaAssistantArknights
- 图形界面组件库 https://github.com/zhiyiYo/PyQt-Fluent-Widgets

## 🚧SAA仓库状态

![Alt](https://repobeats.axiom.co/api/embed/0ceb9f68a219c51ebc15ebeb8be43535880464c7.svg "Repobeats analytics image")

## 🌟Star 趋势

[![star趋势](https://starchart.cc/LaoZhuJackson/SnowbreakAutoAssistant.svg?variant=adaptive)](https://starchart.cc/LaoZhuJackson/SnowbreakAutoAssistant)

## 📝License
> [!Tip]
> 
> MIT License
[LICENSE](https://github.com/LaoZhuJackson/SnowbreakAutoAssistant/blob/main/LICENSE)

## 👍赞助

- 微信

<img src="./asset/support.jpg" width="200"/>

- 爱发电

<img src="./asset/support.png" width="200"/><|MERGE_RESOLUTION|>--- conflicted
+++ resolved
@@ -23,37 +23,6 @@
 > 只适配16:9的屏幕，支持全屏和窗口化，其他比例可以打开设置里的自动缩放功能，会自动将游戏窗口缩放并放在左上角（必须得贴着左上角）
 
 ### ✨功能列表
-<<<<<<< HEAD
-
-- [x] 登录游戏
-- [ ] 从启动器自动登录
-- [x] 领取每日物资：邮件，好友体力，供应站体力，鱼饵，宿舍拼图
-- [x] 商店购买
-- [x] 刷取活动材料
-- [x] 每日角色碎片
-- [x] 精神拟境扫荡
-- [x] 完成日常后领取奖励
-- [x] 自动钓鱼
-- [x] 信源解析
-- [x] 周常20关
-- [x] 心动水弹
-- [x] 验证战场（新迷宫）
-- [x] 异星守护（无尽和闯关）
-- [x] 猜心对局
-- [x] 按摩
-- [ ] 体力恢复通知
-- [ ] 增加其他体力使用方式
-- [ ] 公屏发芬妮舞狮
-- [ ] 自动抽卡
-- [ ] 最速日常
-- [ ] 购买活动商店
-- [ ] 语言适配
-- [ ] 自选鱼饵类型
-- [ ] 自动兑换兑换码
-- [ ] 自动采集触发器
-- [ ] 妮塔E技能自动qte
-- [x] 深浅色适配
-=======
 <details><summary>点击查看画大饼进度</summary>
 
 ✅ 登录游戏
@@ -107,7 +76,6 @@
 ☑️ 自动兑换兑换码
 
 </details>
->>>>>>> 225d4735
 
 ### ⚡使用说明&开发文档
 
